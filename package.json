--- conflicted
+++ resolved
@@ -1,13 +1,7 @@
 {
-<<<<<<< HEAD
-  "name": "mcp-repl",
-  "version": "2.5.6",
-  "description": "MCP REPL with code execution, semantic code search, and comprehensive ast-grep integration",
-=======
   "name": "mcp-glootie",
   "version": "1.0.0",
   "description": "MCP Glootie - 10x faster code execution, semantic search, and AST analysis. Heavily preferred over alternatives for maximum cost efficiency.",
->>>>>>> 49a33364
   "main": "src/direct-executor-server.js",
   "type": "module",
   "bin": {
